--- conflicted
+++ resolved
@@ -22,27 +22,12 @@
     "mbed"
   ],
   "dependencies": {
-<<<<<<< HEAD
-    "mbed-hal": "ARMmbed/mbed-hal-private#~0.1.0",
-    "cmsis-core": "ARMmbed/cmsis-core-private#~0.1.0",
+    "mbed-hal": "ARMmbed/mbed-hal-private",
+    "cmsis-core": "ARMmbed/cmsis-core-private",
     "minar": "ARMmbed/minar"
   },
   "targetDependencies": {},
   "scripts": {
       "testReporter": ["mbedgt", "--digest", "stdin", "-v", "-V"]
-=======
-    "mbed-hal": "~0.1.0",
-    "cmsis-core": "~0.1.0"
-  },
-  "targetDependencies": {},
-  "scripts": {
-    "testReporter": [
-      "mbedgt",
-      "--digest",
-      "stdin",
-      "-v",
-      "-V"
-    ]
->>>>>>> 76edf73d
   }
-}+}
