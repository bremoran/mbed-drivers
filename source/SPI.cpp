/* mbed Microcontroller Library
 * Copyright (c) 2006-2013 ARM Limited
 *
 * Licensed under the Apache License, Version 2.0 (the "License");
 * you may not use this file except in compliance with the License.
 * You may obtain a copy of the License at
 *
 *     http://www.apache.org/licenses/LICENSE-2.0
 *
 * Unless required by applicable law or agreed to in writing, software
 * distributed under the License is distributed on an "AS IS" BASIS,
 * WITHOUT WARRANTIES OR CONDITIONS OF ANY KIND, either express or implied.
 * See the License for the specific language governing permissions and
 * limitations under the License.
 */
#include "SPI.h"
#include "minar/minar.h"

#if DEVICE_SPI

namespace mbed {

#if DEVICE_SPI_ASYNCH && TRANSACTION_QUEUE_SIZE_SPI
CircularBuffer<Transaction<SPI>, TRANSACTION_QUEUE_SIZE_SPI> SPI::_transaction_buffer;
#endif

SPI::SPI(PinName mosi, PinName miso, PinName sclk, PinName _unused) :
        _spi(),
#if DEVICE_SPI_ASYNCH
        _irq(this),
        _usage(DMA_USAGE_NEVER),
#endif
        _bits(8),
        _mode(0),
        _hz(1000000) {
    (void) _unused;
    spi_init(&_spi, mosi, miso, sclk, NC);
    spi_format(&_spi, _bits, _mode, 0);
    spi_frequency(&_spi, _hz);
}

void SPI::format(int bits, int mode) {
    _bits = bits;
    _mode = mode;
    SPI::_owner = NULL; // Not that elegant, but works. rmeyer
    aquire();
}

void SPI::frequency(int hz) {
    _hz = hz;
    SPI::_owner = NULL; // Not that elegant, but works. rmeyer
    aquire();
}

SPI* SPI::_owner = NULL;

// ignore the fact there are multiple physical spis, and always update if it wasnt us last
void SPI::aquire() {
     if (_owner != this) {
        spi_format(&_spi, _bits, _mode, 0);
        spi_frequency(&_spi, _hz);
        _owner = this;
    }
}

int SPI::write(int value) {
    aquire();
    return spi_master_write(&_spi, value);
}

#if DEVICE_SPI_ASYNCH

<<<<<<< HEAD
int SPI::transfer(uint8_t *tx_buffer, int tx_length, uint8_t *rx_buffer, int rx_length, const callback_t& callback, int event)
=======
int SPI::transfer(void *tx_buffer, int tx_length, void *rx_buffer, int rx_length, unsigned char bit_width, const event_callback_t& callback, int event)
>>>>>>> 76edf73d
{
    if (spi_active(&_spi)) {
        return queue_transfer(tx_buffer, tx_length, rx_buffer, rx_length, bit_width, callback, event);
    }
    start_transfer(tx_buffer, tx_length, rx_buffer, rx_length, bit_width, callback, event);
    return 0;
}

<<<<<<< HEAD
int SPI::transfer(uint16_t *tx_buffer, int tx_length, uint16_t *rx_buffer, int rx_length, const callback_t& callback, int event)
=======
void SPI::abort_transfer()
>>>>>>> 76edf73d
{
    spi_abort_asynch(&_spi);
#if TRANSACTION_QUEUE_SIZE_SPI
    dequeue_transaction();
#endif
}

<<<<<<< HEAD
int SPI::transfer(uint32_t *tx_buffer, int tx_length, uint32_t *rx_buffer, int rx_length, const callback_t& callback, int event)
=======

void SPI::clear_transfer_buffer()
>>>>>>> 76edf73d
{
#if TRANSACTION_QUEUE_SIZE_SPI
    _transaction_buffer.reset();
#endif
}

<<<<<<< HEAD
void SPI::start_transfer(const callback_t& callback, void *tx, int tx_length, void *rx, int rx_length, unsigned char bit_width, int event)
=======
void SPI::abort_all_transfers()
>>>>>>> 76edf73d
{
    clear_transfer_buffer();
    abort_transfer();
}

int SPI::set_dma_usage(DMAUsage usage)
{
    if (spi_active(&_spi)) {
        return -1;
    }
    _usage = usage;
    return  0;
}

<<<<<<< HEAD
int SPI::queue_transfer(void *tx_buffer, int tx_length, void *rx_buffer, int rx_length, unsigned char bit_width, const callback_t& callback, int event)
=======
int SPI::queue_transfer(void *tx_buffer, int tx_length, void *rx_buffer, int rx_length, unsigned char bit_width, const event_callback_t& callback, int event)
>>>>>>> 76edf73d
{
#if TRANSACTION_QUEUE_SIZE_SPI
    transaction_t t;

    t.tx_buffer = tx_buffer;
    t.tx_length = tx_length;
    t.rx_buffer = rx_buffer;
    t.rx_length = rx_length;
    t.event = event;
    t.callback = callback;
    t.width = bit_width;
    Transaction<SPI> transaction(this, t);
    if (_transaction_buffer.full()) {
        return -1; // the buffer is full
    } else {
        _transaction_buffer.push(transaction);
        return 0;
    }
#else
    return -1;
#endif
}

void SPI::start_transfer(void *tx_buffer, int tx_length, void *rx_buffer, int rx_length, unsigned char bit_width, const event_callback_t& callback, int event)
{
    aquire();
    _callback = callback;
    _irq.callback(&SPI::irq_handler_asynch);
    spi_master_transfer(&_spi, tx_buffer, tx_length, rx_buffer, rx_length, bit_width, _irq.entry(), event , _usage);
}

#if TRANSACTION_QUEUE_SIZE_SPI

void SPI::start_transaction(transaction_t *data)
{
    start_transfer(data->tx_buffer, data->tx_length, data->rx_buffer, data->rx_length, data->width, data->callback, data->event);
}

void SPI::dequeue_transaction()
{
    Transaction<SPI> t;
    if (_transaction_buffer.pop(t)) {
        SPI* obj = t.get_object();
        transaction_t* data = t.get_transaction();
        obj->start_transaction(data);
    }
}

#endif

void SPI::irq_handler_asynch(void)
{
    int event = spi_irq_handler_asynch(&_spi);
<<<<<<< HEAD
    if (_user_callback && (event & SPI_EVENT_ALL)) {
        minar::Scheduler::instance()->postCallback(_user_callback.arg(event & SPI_EVENT_ALL));
=======
    if (_callback && (event & SPI_EVENT_ALL)) {
        _callback.call(event & SPI_EVENT_ALL);
>>>>>>> 76edf73d
    }
#if TRANSACTION_QUEUE_SIZE_SPI
    if (event & (SPI_EVENT_ALL | SPI_EVENT_INTERNAL_TRANSFER_COMPLETE)) {
        // SPI peripheral is free (event happend), dequeue transaction
        dequeue_transaction();
    }
#endif
}

#endif

} // namespace mbed

#endif<|MERGE_RESOLUTION|>--- conflicted
+++ resolved
@@ -70,11 +70,7 @@
 
 #if DEVICE_SPI_ASYNCH
 
-<<<<<<< HEAD
-int SPI::transfer(uint8_t *tx_buffer, int tx_length, uint8_t *rx_buffer, int rx_length, const callback_t& callback, int event)
-=======
 int SPI::transfer(void *tx_buffer, int tx_length, void *rx_buffer, int rx_length, unsigned char bit_width, const event_callback_t& callback, int event)
->>>>>>> 76edf73d
 {
     if (spi_active(&_spi)) {
         return queue_transfer(tx_buffer, tx_length, rx_buffer, rx_length, bit_width, callback, event);
@@ -83,11 +79,7 @@
     return 0;
 }
 
-<<<<<<< HEAD
-int SPI::transfer(uint16_t *tx_buffer, int tx_length, uint16_t *rx_buffer, int rx_length, const callback_t& callback, int event)
-=======
 void SPI::abort_transfer()
->>>>>>> 76edf73d
 {
     spi_abort_asynch(&_spi);
 #if TRANSACTION_QUEUE_SIZE_SPI
@@ -95,23 +87,15 @@
 #endif
 }
 
-<<<<<<< HEAD
-int SPI::transfer(uint32_t *tx_buffer, int tx_length, uint32_t *rx_buffer, int rx_length, const callback_t& callback, int event)
-=======
 
 void SPI::clear_transfer_buffer()
->>>>>>> 76edf73d
 {
 #if TRANSACTION_QUEUE_SIZE_SPI
     _transaction_buffer.reset();
 #endif
 }
 
-<<<<<<< HEAD
-void SPI::start_transfer(const callback_t& callback, void *tx, int tx_length, void *rx, int rx_length, unsigned char bit_width, int event)
-=======
 void SPI::abort_all_transfers()
->>>>>>> 76edf73d
 {
     clear_transfer_buffer();
     abort_transfer();
@@ -126,11 +110,7 @@
     return  0;
 }
 
-<<<<<<< HEAD
-int SPI::queue_transfer(void *tx_buffer, int tx_length, void *rx_buffer, int rx_length, unsigned char bit_width, const callback_t& callback, int event)
-=======
 int SPI::queue_transfer(void *tx_buffer, int tx_length, void *rx_buffer, int rx_length, unsigned char bit_width, const event_callback_t& callback, int event)
->>>>>>> 76edf73d
 {
 #if TRANSACTION_QUEUE_SIZE_SPI
     transaction_t t;
@@ -184,13 +164,8 @@
 void SPI::irq_handler_asynch(void)
 {
     int event = spi_irq_handler_asynch(&_spi);
-<<<<<<< HEAD
-    if (_user_callback && (event & SPI_EVENT_ALL)) {
-        minar::Scheduler::instance()->postCallback(_user_callback.arg(event & SPI_EVENT_ALL));
-=======
     if (_callback && (event & SPI_EVENT_ALL)) {
-        _callback.call(event & SPI_EVENT_ALL);
->>>>>>> 76edf73d
+        minar::Scheduler::instance()->postCallback(_callback.arg(event & SPI_EVENT_ALL));
     }
 #if TRANSACTION_QUEUE_SIZE_SPI
     if (event & (SPI_EVENT_ALL | SPI_EVENT_INTERNAL_TRANSFER_COMPLETE)) {
