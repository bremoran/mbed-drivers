--- conflicted
+++ resolved
@@ -65,11 +65,7 @@
 
 #if DEVICE_SPI_ASYNCH
 
-<<<<<<< HEAD
-int SPI::write(uint8_t *tx_buffer, int tx_length, uint8_t *rx_buffer, int rx_length, const EventHandler& callback, int event)
-=======
-int SPI::transfer(uint8_t *tx_buffer, int tx_length, uint8_t *rx_buffer, int rx_length, void (*callback)(int), int event)
->>>>>>> 8238bc37
+int SPI::transfer(uint8_t *tx_buffer, int tx_length, uint8_t *rx_buffer, int rx_length, const callback_t& callback, int event)
 {
     if (spi_active(&_spi)) {
         return queue_transfer(tx_buffer, tx_length, rx_buffer, rx_length, 8, callback, event);
@@ -78,11 +74,7 @@
     return 0;
 }
 
-<<<<<<< HEAD
-int SPI::write(uint16_t *tx_buffer, int tx_length, uint16_t *rx_buffer, int rx_length, const EventHandler& callback, int event)
-=======
-int SPI::transfer(uint16_t *tx_buffer, int tx_length, uint16_t *rx_buffer, int rx_length, void (*callback)(int), int event)
->>>>>>> 8238bc37
+int SPI::transfer(uint16_t *tx_buffer, int tx_length, uint16_t *rx_buffer, int rx_length, const callback_t& callback, int event)
 {
     if (spi_active(&_spi)) {
         return queue_transfer(tx_buffer, tx_length, rx_buffer, rx_length, 16, callback, event);
@@ -91,11 +83,7 @@
     return 0;
 }
 
-<<<<<<< HEAD
-int SPI::write(uint32_t *tx_buffer, int tx_length, uint32_t *rx_buffer, int rx_length, const EventHandler& callback, int event)
-=======
-int SPI::transfer(uint32_t *tx_buffer, int tx_length, uint32_t *rx_buffer, int rx_length, void (*callback)(int), int event)
->>>>>>> 8238bc37
+int SPI::transfer(uint32_t *tx_buffer, int tx_length, uint32_t *rx_buffer, int rx_length, const callback_t& callback, int event)
 {
     if (spi_active(&_spi)) {
         return queue_transfer(tx_buffer, tx_length, rx_buffer, rx_length, 32, callback, event);
@@ -104,11 +92,7 @@
     return 0;
 }
 
-<<<<<<< HEAD
-int SPI::start_write(const EventHandler& callback, int event)
-=======
-void SPI::start_transfer(void (*callback)(int), void *tx, int tx_length, void *rx, int rx_length, unsigned char bit_width, int event)
->>>>>>> 8238bc37
+void SPI::start_transfer(const callback_t& callback, void *tx, int tx_length, void *rx, int rx_length, unsigned char bit_width, int event)
 {
     aquire();
 
@@ -126,7 +110,7 @@
     return  0;
 }
 
-int SPI::queue_transfer(void *tx_buffer, int tx_length, void *rx_buffer, int rx_length, unsigned char bit_width, void (*callback)(int), int event)
+int SPI::queue_transfer(void *tx_buffer, int tx_length, void *rx_buffer, int rx_length, unsigned char bit_width, const callback_t& callback, int event)
 {
     spi_transaction_t t;
 
@@ -154,12 +138,8 @@
 void SPI::irq_handler_asynch(void)
 {
     int event = spi_irq_handler_asynch(&_spi);
-<<<<<<< HEAD
-    if (_user_callback && event) {
+    if (_user_callback && (event & SPI_EVENT_ALL)) {
         yottos::Scheduler::instance()->postCallback(_user_callback.arg(event));
-=======
-    if (_user_callback && (event & SPI_EVENT_ALL)) {
-        _user_callback(event & SPI_EVENT_ALL);
     }
 
     if (event & SPI_EVENT_INTERNAL_TRANSFER_COMPLETE) {
@@ -171,7 +151,6 @@
             spi_transaction_t* data = t.get_transaction();
             obj->start_transaction(data);
         }
->>>>>>> 8238bc37
     }
 }
 
