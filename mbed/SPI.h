/* mbed Microcontroller Library
 * Copyright (c) 2006-2015 ARM Limited
 *
 * Licensed under the Apache License, Version 2.0 (the "License");
 * you may not use this file except in compliance with the License.
 * You may obtain a copy of the License at
 *
 *     http://www.apache.org/licenses/LICENSE-2.0
 *
 * Unless required by applicable law or agreed to in writing, software
 * distributed under the License is distributed on an "AS IS" BASIS,
 * WITHOUT WARRANTIES OR CONDITIONS OF ANY KIND, either express or implied.
 * See the License for the specific language governing permissions and
 * limitations under the License.
 */
#ifndef MBED_SPI_H
#define MBED_SPI_H

#include "platform.h"

#if DEVICE_SPI

#include "spi_api.h"
#include "CThunk.h"
#include "dma_api.h"
#include "EventHandler.h"
#include "yottos/yottos.h"

#if DEVICE_SPI_ASYNCH
#include "SpiModule.h"
#endif

namespace mbed {

/** A SPI Master, used for communicating with SPI slave devices
 *
 * The default format is set to 8-bits, mode 0, and a clock frequency of 1MHz
 *
 * Most SPI devices will also require Chip Select and Reset signals. These
 * can be controlled using <DigitalOut> pins
 *
 * Example:
 * @code
 * // Send a byte to a SPI slave, and record the response
 *
 * #include "mbed.h"
 *
 * SPI device(p5, p6, p7); // mosi, miso, sclk
 *
 * int main() {
 *     int response = device.write(0xFF);
 * }
 * @endcode
 */
class SPI {

public:

    typedef struct {
        void *tx_buffer;
        uint32_t tx_length;
        void *rx_buffer;
        uint32_t rx_length;
        void (*callback)(int); // TODO replace by function pointer, also callback in private section
        uint32_t event;
        uint8_t width;
    } spi_transaction_t;

    /** Create a SPI master connected to the specified pins
     *
     * Pin Options:
     *  (5, 6, 7) or (11, 12, 13)
     *
     *  mosi or miso can be specfied as NC if not used
     *
     *  @param mosi SPI Master Out, Slave In pin
     *  @param miso SPI Master In, Slave Out pin
     *  @param sclk SPI Clock pin
     */
    SPI(PinName mosi, PinName miso, PinName sclk, PinName _unused=NC);

    /** Configure the data transmission format
     *
     *  @param bits Number of bits per SPI frame (4 - 16)
     *  @param mode Clock polarity and phase mode (0 - 3)
     *
     * @code
     * mode | POL PHA
     * -----+--------
     *   0  |  0   0
     *   1  |  0   1
     *   2  |  1   0
     *   3  |  1   1
     * @endcode
     */
    void format(int bits, int mode = 0);

    /** Set the spi bus clock frequency
     *
     *  @param hz SCLK frequency in hz (default = 1MHz)
     */
    void frequency(int hz = 1000000);

    /** Write to the SPI Slave and return the response
     *
     *  @param value Data to be sent to the SPI slave
     *
     *  @returns
     *    Response from the SPI slave
    */
    virtual int write(int value);

#if DEVICE_SPI_ASYNCH

    /** Start non-blocking SPI transfer using 8bit buffers.
     *
     * @param tx_buffer The TX buffer with data to be transfered. If NULL is passed,
     *                  the default SPI value is sent
     * @param tx_length The length of TX buffer
     * @param rx_buffer The RX buffer which is used for received data. If NULL is passed,
     *                  received data are ignored
     * @param rx_length The length of RX buffer
     * @param event     The logical OR of events to modify
     * @param callback  The event callback function
     * @return Zero if the transfer has started, or -1 if SPI peripheral is busy
     */
<<<<<<< HEAD
    virtual int write(uint8_t *tx_buffer, int tx_length, uint8_t *rx_buffer, int rx_length, const EventHandler& callback, int event = SPI_EVENT_COMPLETE);
=======
    virtual int transfer(uint8_t *tx_buffer, int tx_length, uint8_t *rx_buffer, int rx_length, void (*callback)(int), int event = SPI_EVENT_COMPLETE);
>>>>>>> 8238bc37

    /** Start non-blocking SPI transfer using 16bit buffers.
     *
     * @param tx_buffer The TX buffer with data to be transfered. If NULL is passed,
     *                  the default SPI value is sent
     * @param tx_length The length of TX buffer
     * @param rx_buffer The RX buffer which is used for received data. If NULL is passed,
     *                  received data are ignored
     * @param rx_length The length of RX buffer
     * @param event     The logical OR of events to modify
     * @param callback  The event callback function
     * @return Zero if the transfer has started, or -1 if SPI peripheral is busy
     */
<<<<<<< HEAD
    virtual int write(uint16_t *tx_buffer, int tx_length, uint16_t *rx_buffer, int rx_length, const EventHandler& callback, int event = SPI_EVENT_COMPLETE);
=======
    virtual int transfer(uint16_t *tx_buffer, int tx_length, uint16_t *rx_buffer, int rx_length, void (*callback)(int), int event = SPI_EVENT_COMPLETE);
>>>>>>> 8238bc37

    /** Start non-blocking SPI transfer using 32bit buffers.
     *
     * @param tx_buffer The TX buffer with data to be transfered. If NULL is passed,
     *                  the default SPI value is sent
     * @param tx_length The length of TX buffer
     * @param rx_buffer The RX buffer which is used for received data. If NULL is passed,
     *                  received data are ignored
     * @param rx_length The length of RX buffer
     * @param event     The logical OR of events to modify
     * @param callback  The event callback function
     * @return Zero if the transfer has started, or -1 if SPI peripheral is busy
     */
<<<<<<< HEAD
    virtual int write(uint32_t *tx_buffer, int tx_length, uint32_t *rx_buffer, int rx_length, const EventHandler& callback, int event = SPI_EVENT_COMPLETE);
=======
    virtual int transfer(uint32_t *tx_buffer, int tx_length, uint32_t *rx_buffer, int rx_length, void (*callback)(int), int event = SPI_EVENT_COMPLETE);
>>>>>>> 8238bc37


    /** Configure DMA usage suggestion for non-blocking transfers
     *
     *  @param usage The usage DMA hint for peripheral
     *  @return Zero if the usage was set, -1 if a transaction is on-going
    */
    int set_dma_usage(DMAUsage usage);

    void start_transaction(spi_transaction_t *data);
protected:
    void irq_handler_asynch(void);
<<<<<<< HEAD
    int start_write(const EventHandler& callback, int event);
    EventHandler _user_callback;
=======
    void start_transfer(void (*callback)(int), void *tx, int tx_length, void *rx, int rx_length, unsigned char bit_width, int event);
    int queue_transfer(void *tx_buffer, int tx_length, void *rx_buffer, int rx_length, unsigned char bit_width, void (*callback)(int), int event);
>>>>>>> 8238bc37
#endif

public:
    virtual ~SPI() {
    }

protected:
    spi_t _spi;

#if DEVICE_SPI_ASYNCH
    CThunk<SPI> _irq;
    DMAUsage _usage;
    SPIModule<SPI, spi_transaction_t> _spi_module;
#endif

    void aquire(void);
    static SPI *_owner;
    int _bits;
    int _mode;
    int _hz;
};

} // namespace mbed

#endif

#endif<|MERGE_RESOLUTION|>--- conflicted
+++ resolved
@@ -52,6 +52,9 @@
  * }
  * @endcode
  */
+
+typedef EventHandler callback_t;
+
 class SPI {
 
 public:
@@ -61,7 +64,7 @@
         uint32_t tx_length;
         void *rx_buffer;
         uint32_t rx_length;
-        void (*callback)(int); // TODO replace by function pointer, also callback in private section
+        callback_t callback;
         uint32_t event;
         uint8_t width;
     } spi_transaction_t;
@@ -124,11 +127,7 @@
      * @param callback  The event callback function
      * @return Zero if the transfer has started, or -1 if SPI peripheral is busy
      */
-<<<<<<< HEAD
-    virtual int write(uint8_t *tx_buffer, int tx_length, uint8_t *rx_buffer, int rx_length, const EventHandler& callback, int event = SPI_EVENT_COMPLETE);
-=======
-    virtual int transfer(uint8_t *tx_buffer, int tx_length, uint8_t *rx_buffer, int rx_length, void (*callback)(int), int event = SPI_EVENT_COMPLETE);
->>>>>>> 8238bc37
+    virtual int transfer(uint8_t *tx_buffer, int tx_length, uint8_t *rx_buffer, int rx_length, const callback_t& callback, int event = SPI_EVENT_COMPLETE);
 
     /** Start non-blocking SPI transfer using 16bit buffers.
      *
@@ -142,11 +141,7 @@
      * @param callback  The event callback function
      * @return Zero if the transfer has started, or -1 if SPI peripheral is busy
      */
-<<<<<<< HEAD
-    virtual int write(uint16_t *tx_buffer, int tx_length, uint16_t *rx_buffer, int rx_length, const EventHandler& callback, int event = SPI_EVENT_COMPLETE);
-=======
-    virtual int transfer(uint16_t *tx_buffer, int tx_length, uint16_t *rx_buffer, int rx_length, void (*callback)(int), int event = SPI_EVENT_COMPLETE);
->>>>>>> 8238bc37
+    virtual int transfer(uint16_t *tx_buffer, int tx_length, uint16_t *rx_buffer, int rx_length, const callback_t& callback, int event = SPI_EVENT_COMPLETE);
 
     /** Start non-blocking SPI transfer using 32bit buffers.
      *
@@ -160,11 +155,7 @@
      * @param callback  The event callback function
      * @return Zero if the transfer has started, or -1 if SPI peripheral is busy
      */
-<<<<<<< HEAD
-    virtual int write(uint32_t *tx_buffer, int tx_length, uint32_t *rx_buffer, int rx_length, const EventHandler& callback, int event = SPI_EVENT_COMPLETE);
-=======
-    virtual int transfer(uint32_t *tx_buffer, int tx_length, uint32_t *rx_buffer, int rx_length, void (*callback)(int), int event = SPI_EVENT_COMPLETE);
->>>>>>> 8238bc37
+    virtual int transfer(uint32_t *tx_buffer, int tx_length, uint32_t *rx_buffer, int rx_length, const callback_t& callback, int event = SPI_EVENT_COMPLETE);
 
 
     /** Configure DMA usage suggestion for non-blocking transfers
@@ -177,13 +168,8 @@
     void start_transaction(spi_transaction_t *data);
 protected:
     void irq_handler_asynch(void);
-<<<<<<< HEAD
-    int start_write(const EventHandler& callback, int event);
-    EventHandler _user_callback;
-=======
-    void start_transfer(void (*callback)(int), void *tx, int tx_length, void *rx, int rx_length, unsigned char bit_width, int event);
-    int queue_transfer(void *tx_buffer, int tx_length, void *rx_buffer, int rx_length, unsigned char bit_width, void (*callback)(int), int event);
->>>>>>> 8238bc37
+    void start_transfer(const callback_t& callback, void *tx, int tx_length, void *rx, int rx_length, unsigned char bit_width, int event);
+    int queue_transfer(void *tx_buffer, int tx_length, void *rx_buffer, int rx_length, unsigned char bit_width, const callback_t& callback, int event);
 #endif
 
 public:
@@ -196,6 +182,7 @@
 #if DEVICE_SPI_ASYNCH
     CThunk<SPI> _irq;
     DMAUsage _usage;
+    callback_t _user_callback;
     SPIModule<SPI, spi_transaction_t> _spi_module;
 #endif
 
